// -*- mode: typescript; indent-tabs-mode: nil; js-basic-offset: 4 -*-
//
// This file is part of ThingTalk
//
// Copyright 2017-2020 The Board of Trustees of the Leland Stanford Junior University
//
// Licensed under the Apache License, Version 2.0 (the "License");
// you may not use this file except in compliance with the License.
// You may obtain a copy of the License at
//
//    http://www.apache.org/licenses/LICENSE-2.0
//
// Unless required by applicable law or agreed to in writing, software
// distributed under the License is distributed on an "AS IS" BASIS,
// WITHOUT WARRANTIES OR CONDITIONS OF ANY KIND, either express or implied.
// See the License for the specific language governing permissions and
// limitations under the License.
//
// Author: Giovanni Campagna <gcampagn@cs.stanford.edu>

{
import assert from 'assert';
import * as Ast from '../ast';
import { parseDate } from '../utils/date_utils';

type DialogueHistoryAnnotation =
      { key : 'results', value : Ast.DialogueHistoryResultItem[] }
    | { key : 'error', value : Ast.Value }
    | { key : 'count', value : Ast.Value }
    | { key : 'more', value : true };
}

/**
 * Missing features, compared with full TT:
 * - single statement
 * - no declarations
 * - no alias (in aggregate and as a table/stream operator)
 * - limited compute
 *
 * Differences with full TT:
 * - all filter operators are infix
 * - multiple parameter passings are prefixed with on in a join
 * - function names are one token
 * - parameter names are prefixed with param:
 * - enum choices are prefixed with enum:
 * - units are prefixed with unit:
 * - relative locations are prefixed with location:
 */

input : Ast.Input = {
    program;
    'bookkeeping' 'special' s:SPECIAL => new Ast.ControlCommand($.location, new Ast.ControlIntent.Special($.location, s.value));
    'bookkeeping' 'answer' c:value => new Ast.ControlCommand($.location, new Ast.ControlIntent.Answer($.location, c));
    'bookkeeping' 'choice' n:literal_integer => new Ast.ControlCommand($.location, new Ast.ControlIntent.Choice($.location, n));

    'policy' p:policy => p;

    dialogue_state;
}

literal_integer : number = {
    '0' => 0;
    '1' => 1;
    n:LITERAL_INTEGER => n.value;
}

dialogue_state : Ast.DialogueState = {
    '$dialogue' dialogueAct:FUNCTION ';' history:dialogue_history_item_list => {
        return new Ast.DialogueState($.location, dialogueAct.value.kind, dialogueAct.value.channel, null, history);
    };
    '$dialogue' dialogueAct:FUNCTION pnames:out_param_list ';' history:dialogue_history_item_list => {
        return new Ast.DialogueState($.location, dialogueAct.value.kind, dialogueAct.value.channel, pnames.map((p : Ast.VarRefValue) => p.name), history);
    };

    '$dialogue' dialogueAct:FUNCTION ';' => {
        return new Ast.DialogueState($.location, dialogueAct.value.kind, dialogueAct.value.channel, null, []);
    };
    '$dialogue' dialogueAct:FUNCTION pnames:out_param_list ';' => {
        return new Ast.DialogueState($.location, dialogueAct.value.kind, dialogueAct.value.channel, pnames.map((p : Ast.VarRefValue) => p.name), []);
    };
}

dialogue_history_item_list : Ast.DialogueHistoryItem[] = {
    item:dialogue_history_item => [item];
    list:dialogue_history_item_list item:dialogue_history_item => {
        list.push(item);
        return list;
    };
}

dialogue_history_item : Ast.DialogueHistoryItem = {
    rule:rule ';' => new Ast.DialogueHistoryItem($.location, rule, null, 'accepted');

    // note: the syntax here is very hard-coded because we don't want the AST
    // to be generic, otherwise it's hard to manipulate

    // results
    rule:rule results:dialogue_result_annotation_bag ';' => new Ast.DialogueHistoryItem($.location, rule, results, 'confirmed');

    // confirm
    rule:rule '#[' 'confirm' '=' venum:ENUM ']' ';' => new Ast.DialogueHistoryItem($.location, rule, null, venum.value);
}

dialogue_result_annotation_list : DialogueHistoryAnnotation[] = {
    ann:dialogue_result_annotation => [ann];

    list:dialogue_result_annotation_list ann:dialogue_result_annotation => list.concat([ann]);
}

dialogue_result_annotation_bag : Ast.DialogueHistoryResultList = {
    list:dialogue_result_annotation_list => {
        let results, _error, more, count;

        for (const annot of list) {
            switch (annot.key) {
            case 'results':
                if (results !== undefined)
                    return $.error(`Duplicate history annotation #[results]`);
                results = annot.value;
                break;
            case 'error':
                if (_error !== undefined)
                    return $.error(`Duplicate history annotation #[results]`);
                _error = annot.value;
                break;
            case 'more':
                if (more !== undefined)
                    return $.error(`Duplicate history annotation #[more]`);
                more = annot.value;
                break;
            case 'count':
                if (count !== undefined)
                    return $.error(`Duplicate history annotation #[count]`);
                count = annot.value;
                break;
            }
        }
        if (results === undefined)
            return $.error(`Missing history annotation #[results]`);
        if (count === undefined)
            count = new Ast.Value.Number(results.length);

        return new Ast.DialogueHistoryResultList($.location, results, count, more, _error);
    };
}

dialogue_result_annotation : DialogueHistoryAnnotation = {
    '#[' 'results' '=' results:dialogue_result_list ']' => ({ key: 'results', value: results });
    '#[' 'count' '=' count:value ']' => ({ key: 'count', value: count });
    '#[' 'more' '=' 'true' ']' => ({ key: 'more', value: true });
    '#[' 'error' '=' error:value ']' => ({ key: 'error', value: error });
}

dialogue_result_list : Ast.DialogueHistoryResultItem[] = {
    '[' ']' => [];
    '[' list:dialogue_result_list_nonempty ']' => list;
}

<<<<<<< HEAD
dialogue_result_list_nonempty : Ast.DialogueHistoryResultItem[] = {
    value:object_literal_value => [new Ast.DialogueHistoryResultItem($.location, value.value)];
    list:dialogue_result_list ',' value:object_literal_value => {
=======
dialogue_result_list_nonempty = {
    value:object_literal_value => [new Ast.DialogueHistoryResultItem(null, value.value)];
    list:dialogue_result_list_nonempty ',' value:object_literal_value => {
>>>>>>> a3eb276c
        list.push(new Ast.DialogueHistoryResultItem(null, value.value));
        return list;
    };
}

<<<<<<< HEAD
program : Ast.Program = {
    rule:rule => new Ast.Program($.location, [], [], [rule]);
    'executor' '=' user:value ':' rule =>
        new Ast.Program(null, [], [], [rule], { impl: { executor: user } });
=======
program = {
    assignment => new Ast.Program(null, [], [], [assignment], null);
    rule:rule => new Ast.Program(null, [], [], [rule], null);
    'executor' '=' user:value ':' rule => {
        return new Ast.Program(null, [], [], [rule], user);
    };
>>>>>>> a3eb276c
}

policy : Ast.PermissionRule = {
    'true' ':' policy:policy_body => policy;
    user:filter ':' policy:policy_body => {
        const clone = policy.clone();
        clone.principal = user;
        return clone;
    };
}

policy_body : Ast.PermissionRule = {
    'now' '=>' action:policy_fn => {
        return new Ast.PermissionRule($.location, Ast.BooleanExpression.True, Ast.PermissionFunction.Builtin, action);
    };
    query:policy_fn '=>' 'notify' => {
        return new Ast.PermissionRule($.location, Ast.BooleanExpression.True, query, Ast.PermissionFunction.Builtin);
    };
    query:policy_fn '=>' action:policy_fn => {
        return new Ast.PermissionRule($.location, Ast.BooleanExpression.True, query, action);
    };
}

policy_fn : Ast.PermissionFunction = {
    '*' => Ast.PermissionFunction.Star;
    klass:CLASS_STAR => new Ast.PermissionFunction.ClassStar($.location, klass.value);
    fn:FUNCTION => new Ast.PermissionFunction.Specified($.location, fn.value.kind, fn.value.channel, Ast.BooleanExpression.True, null);
    fn:FUNCTION 'filter' filter => new Ast.PermissionFunction.Specified($.location, fn.value.kind, fn.value.channel, filter, null);
}

<<<<<<< HEAD
rule : Ast.ExpressionStatement = {
    stream '=>' action => new Ast.Rule($.location, stream, [action]).toExpression();
    'now' '=>' table '=>' action => new Ast.Command($.location, table, [action]).toExpression();
    'now' '=>' action => new Ast.Command($.location, null, [action]).toExpression();
=======
assignment = {
    'let' name:PARAM_NAME '=' '(' table ')' => new Ast.Statement.Assignment(null, name.value, table);
}

rule = {
    stream '=>' action => new Ast.Statement.Rule(null, stream, [action]);
    'now' '=>' table '=>' action => new Ast.Statement.Command(null, table, [action]);
    'now' '=>' action => new Ast.Statement.Command(null, null, [action]);
>>>>>>> a3eb276c

    rule 'on' pp:param_passing => {
        rule = rule.clone();
        const action = rule.last;
        assert(action instanceof Ast.InvocationExpression);
        action.invocation.in_params.push(pp);
        return rule;
    };
}

aggr_op : ('min'|'max'|'sum'|'avg') = {
    'min' => 'min';
    'max' => 'max';
    'sum' => 'sum';
    'avg' => 'avg';
}

scalar_op : 'distance' = {
    'distance' => 'distance';
}

table : Ast.Table = {
    call => new Ast.Table.Invocation($.location, call, null);
    '(' table ')' 'filter' filter => {
        return new Ast.Table.Filter($.location, table, filter, table.schema);
    };

    'aggregate' op:aggr_op pname:PARAM_NAME 'of' '(' table ')' => new Ast.Table.Aggregation($.location, table, pname.value, op, null, null);
    'aggregate' 'count' 'of' '(' table ')'                     => new Ast.Table.Aggregation($.location, table, '*', 'count', null, null);
    'aggregate' 'count' pname:PARAM_NAME 'of' '(' table ')'    => new Ast.Table.Aggregation($.location, table, pname.value, 'count', null, null);

    'sort' pname:PARAM_NAME 'asc' 'of' '(' table ')'           => new Ast.Table.Sort($.location, table, pname.value, 'asc', null);
    'sort' pname:PARAM_NAME 'desc' 'of' '(' table ')'          => new Ast.Table.Sort($.location, table, pname.value, 'desc', null);
    '(' table ')' '[' indices:array_literal_values ']'       => new Ast.Table.Index($.location, table, indices, null);
    '(' table ')' '[' base:value ':' delta:value ']'    => new Ast.Table.Slice($.location, table, base, delta, null);

    '[' pnames:out_param_list ']' 'of' '(' table ')'          => new Ast.Table.Projection($.location, table, pnames.map((p : Ast.VarRefValue) => p.name), null);

    'compute' expr:non_ambiguous_value 'of' '(' table ')'       => new Ast.Table.Compute($.location, table, expr, null, null);

    table_join;
}

table_join : Ast.JoinTable = {
    '(' t1:table ')' 'join' '(' t2:table ')' => new Ast.Table.Join($.location, t1, t2, [], null);
    join:table_join 'on' pp:param_passing => {
        join = join.clone();
        join.in_params.push(pp);
        return join;
    };
}

stream : Ast.Stream = {
    'timer' 'base' '=' base:value ',' 'interval' '=' interval:value => new Ast.Stream.Timer($.location, base, interval, null, null);
    'timer' 'base' '=' base:value ',' 'interval' '=' interval:value ',' 'frequency' '=' frequency:value => new Ast.Stream.Timer($.location, base, interval, frequency, null);
    'attimer' 'time' '=' time:value => new Ast.Stream.AtTimer($.location, time instanceof Ast.ArrayValue ? time.value : [time], null, null);
    'attimer' 'time' '=' time:value ',' 'expiration_date' '=' expiration_date:value => new Ast.Stream.AtTimer($.location, time instanceof Ast.ArrayValue ? time.value : [time], expiration_date, null);

    'monitor' '(' table ')' => new Ast.Stream.Monitor($.location, table, null, null);
    'monitor' '(' table ')' 'on' 'new' pname:out_param => {
        return new Ast.Stream.Monitor($.location, table, [pname.name], null);
    };

    'monitor' '(' table ')' 'on' 'new' '[' pnames:out_param_list ']' => {
        return new Ast.Stream.Monitor($.location, table, pnames.map((p : Ast.VarRefValue) => p.name), null);
    };

    'edge' '(' stream ')' 'on' filter => {
        return new Ast.Stream.EdgeFilter($.location, stream, filter, null);
    };

    // edge on true is the equivalent of "only once"
    'edge' '(' stream ')' 'on' 'true' => new Ast.Stream.EdgeFilter($.location, stream, Ast.BooleanExpression.True, null);

    '[' pnames:out_param_list ']' 'of' '(' stream ')'          => new Ast.Stream.Projection($.location, stream, pnames.map((p : Ast.VarRefValue) => p.name), null);

    'compute' expr:non_ambiguous_value 'of' '(' stream ')'       => new Ast.Stream.Compute($.location, stream, expr, null, null);

    stream_join;
}

stream_join : Ast.JoinStream = {
    '(' stream ')' '=>' '(' table ')' => new Ast.Stream.Join($.location, stream, table, [], null);
    '(' stream ')' 'join' '(' table ')' => new Ast.Stream.Join($.location, stream, table, [], null);
    join:stream_join 'on' pp:param_passing => {
        join = join.clone();
        join.in_params.push(pp);
        return join;
    };
}

action : Ast.NotifyAction|Ast.InvocationAction = {
    'notify' => new Ast.Action.Notify($.location, 'notify', null);
    call => new Ast.Action.Invocation($.location, call, null);
}

selector : [Ast.DeviceSelector, string] = {
    fn:FUNCTION => [new Ast.DeviceSelector($.location, fn.value.kind, null, null), fn.value.channel];

    selector attr:device_attribute => {
        const [sel,] = selector;
        if (attr.name === 'id') {
            sel.id = String(attr.value.toJS());
            const value = attr.value;
            if (value instanceof Ast.EntityValue && value.display)
                sel.attributes.push(new Ast.InputParam(null, 'name', new Ast.Value.String(value.display)));
        } else if (attr.name === 'all') {
            sel.all = attr.value.toJS() as boolean;
        } else {
            sel.attributes.push(attr);
        }
        return selector;
    };
}

device_attribute : Ast.InputParam = {
    pname:ATTRIBUTE_NAME '=' v:value => new Ast.InputParam($.location, pname.value, v);
}

call : Ast.Invocation = {
    selector => {
        const [sel, chan] = selector;
        return new Ast.Invocation($.location, sel, chan, [], null);
    };
    inv:call ip:const_param => {
        inv = inv.clone();
        inv.in_params.push(ip);
        return inv;
    };
}

param_passing : Ast.InputParam = {
    pname:PARAM_NAME '=' out_param => new Ast.InputParam($.location, pname.value, out_param);
    pname:PARAM_NAME '=' 'event' => new Ast.InputParam($.location, pname.value, new Ast.Value.Event(null));
}

const_param : Ast.InputParam = pname:PARAM_NAME '=' v:value => new Ast.InputParam($.location, pname.value, v);

out_param : Ast.VarRefValue = pname:PARAM_NAME => new Ast.Value.VarRef(pname.value);

out_param_list : Ast.VarRefValue[] = {
    pname:out_param => [pname];
    list:out_param_list ',' pname:out_param => list.concat(pname);
}

// note that $filter is not recursive!
// it must be in CNF form
// also note that and takes priority over or
// this is the opposite of regular TT (which copies JS in that respect)
// because most filters are just a list of
// "condition and this or that and foo or bar"
// to be read as
// "condition and (this or that) and (foo or bar)"
filter : Ast.BooleanExpression = {
    or_filter;
    f1:filter 'and' f2:or_filter => new Ast.BooleanExpression.And($.location, [f1, f2]);
}

or_filter : Ast.BooleanExpression = {
    unary_filter;
    f1:or_filter 'or' f2:unary_filter => new Ast.BooleanExpression.Or($.location, [f1, f2]);
}

unary_filter : Ast.BooleanExpression = {
    atom_filter;
    'not' f:atom_filter => new Ast.BooleanExpression.Not($.location, f);
}

atom_filter : Ast.BooleanExpression = {
    'true' pname:PARAM_NAME => new Ast.BooleanExpression.DontCare($.location, pname.value);

    pname:PARAM_NAME op:comparison_op rhs:value => {
        return new Ast.BooleanExpression.Atom($.location, pname.value, op, rhs);
    };
    lhs:non_ambiguous_value op:comparison_op rhs:value => {
        if (lhs instanceof Ast.VarRefValue)
            return new Ast.BooleanExpression.Atom($.location, lhs.name, op, rhs);
        else
            return new Ast.BooleanExpression.Compute($.location, lhs, op, rhs);
    };
    fn:call '{' filter '}' => {
        return new Ast.BooleanExpression.External($.location, fn.selector, fn.channel, fn.in_params, filter, null);
    };
}

/*
aggregate_expression = {
    'count' '(' pname:PARAM_NAME ')' => {
        const list = new Ast.ListExpression(null, pname.value, null);
        return new Ast.ScalarExpression.Aggregation(null, 'count', '*', list);
    };

    'count' '(' pname:PARAM_NAME 'filter' filter:filter ')' => {
        const list = new Ast.ListExpression(null, pname.value, filter);
        return new Ast.ScalarExpression.Aggregation(null, 'count', '*', list);
    };

    op:aggr_op '(' pname:PARAM_NAME ')' => {
        const list = new Ast.ListExpression(null, pname.value, null);
        return new Ast.ScalarExpression.Aggregation(null, op, null, list);
    };

    op:aggr_op '(' pname:PARAM_NAME 'filter' filter:filter ')' => {
        const list = new Ast.ListExpression(null, pname.value, filter);
        return new Ast.ScalarExpression.Aggregation(null, op, null, list);
    };

    op:aggr_op '(' field:PARAM_NAME 'of' pname:PARAM_NAME ')' => {
        const list = new Ast.ListExpression(null, pname.value, null);
        return new Ast.ScalarExpression.Aggregation(null, op, field.value, list);
    };

    op:aggr_op '(' field:PARAM_NAME 'of' pname:PARAM_NAME 'filter' filter:filter ')' => {
        const list = new Ast.ListExpression(null, pname.value, filter);
        return new Ast.ScalarExpression.Aggregation(null, op, field.value, list);
    };
}
*/

/*
scalar_expression = {
    op:scalar_op '(' operand_list ')' => {
        return new Ast.ScalarExpression.Derived(null, op, operand_list);
    };
    'filter' '(' pname:PARAM_NAME 'filter' filter:filter ')' => {
        const list = new Ast.ListExpression(null, pname.value, filter);
        return new Ast.ScalarExpression.Filter(null, list);
    };
}
*/

operand_list : Ast.Value[] = {
    value => [value];
    list:operand_list ',' value => {
        list.push(value);
        return list;
    };
}

comparison_op : string = {
    '==';
    '>=';
    '<=';
    '=~';
    '~=';
    'starts_with';
    'ends_with';
    'prefix_of';
    'suffix_of';
    'contains';
    'contains~';
    '~contains';
    'in_array';
    'in_array~';
    '~in_array';
}

// to avoid ambiguity caused by the "true" boolean constant and the "true" boolean expression
// and the `PARAM_NAME of ...` value (array field) and the `PARAM_NAME of ...` table (projection)
// we need to force certain expressions not to be constants or raw PARAM_NAMEs
// to do that, we need to duplicate the grammar
non_ambiguous_value : Ast.Value = {
    nc_add_expr;
}

nc_add_expr : Ast.Value= {
    nc_mul_expr;

    lhs:nc_add_expr '+' rhs:nc_mul_expr => new Ast.Value.Computation('+', [lhs, rhs]);
    lhs:nc_add_expr '-' rhs:nc_mul_expr => new Ast.Value.Computation('-', [lhs, rhs]);
}
nc_mul_expr : Ast.Value = {
    nc_exp_expr;

    lhs:nc_mul_expr '*' rhs:nc_exp_expr => new Ast.Value.Computation('*', [lhs, rhs]);
    lhs:nc_mul_expr '/' rhs:nc_exp_expr => new Ast.Value.Computation('/', [lhs, rhs]);
    lhs:nc_mul_expr '%' rhs:nc_exp_expr => new Ast.Value.Computation('%', [lhs, rhs]);
}
nc_exp_expr : Ast.Value = {
    nc_array_field_value;

    lhs:nc_exp_expr '**' rhs:nc_array_field_value => new Ast.Value.Computation('**', [lhs, rhs]);
}

nc_array_field_value : Ast.Value = {
    field:PARAM_NAME 'of' value:nc_filter_value => new Ast.Value.ArrayField(value, field.value);

    nc_filter_value;
}

nc_filter_value : Ast.Value = {
    nc_primary_value;

    value:nc_primary_value 'filter' '{' filter '}' => new Ast.Value.Filter(value, filter);
}

nc_primary_value : Ast.Value = {
    // if we introduce a level of parenthesis, the ambiguity caused by "true"/"false"
    // goes away and we can use constants too
    '(' value ')' => value;

    array_value;
    scalar_function;
    undefined_value;
    context_value;
    object_literal_value;
}

primary_value : Ast.Value = {
    nc_primary_value;
    var_ref_value;
    constant_value;
}


value : Ast.Value = {
    add_expr;
}

add_expr : Ast.Value = {
    mul_expr;

    lhs:add_expr '+' rhs:mul_expr => new Ast.Value.Computation('+', [lhs, rhs]);
    lhs:add_expr '-' rhs:mul_expr => new Ast.Value.Computation('-', [lhs, rhs]);
}
mul_expr : Ast.Value = {
    exp_expr;

    lhs:mul_expr '*' rhs:exp_expr => new Ast.Value.Computation('*', [lhs, rhs]);
    lhs:mul_expr '/' rhs:exp_expr => new Ast.Value.Computation('/', [lhs, rhs]);
    lhs:mul_expr '%' rhs:exp_expr => new Ast.Value.Computation('%', [lhs, rhs]);
}
exp_expr : Ast.Value = {
    array_field_value;

    lhs:exp_expr '**' rhs:array_field_value => new Ast.Value.Computation('**', [lhs, rhs]);
}

array_field_value : Ast.Value = {
    field:PARAM_NAME 'of' value:filter_value => new Ast.Value.ArrayField(value, field.value);

    filter_value;
}

filter_value : Ast.Value = {
    primary_value;

    value:primary_value 'filter' '{' filter '}' => new Ast.Value.Filter(value, filter);
}

scalar_function : Ast.ComputationValue = {
    op:scalar_op '(' operand_list ')' => new Ast.Value.Computation(op, operand_list);
    op:aggr_op '(' value ')' => new Ast.Value.Computation(op, [value]);
    'count' '(' value ')' => new Ast.Value.Computation('count', [value]);
}

undefined_value : Ast.UndefinedValue = {
    'undefined' => new Ast.Value.Undefined(true);
}

var_ref_value : Ast.VarRefValue = {
    out_param;
}

context_value : Ast.ContextRefValue = {
    ctx:CONTEXT_REF => new Ast.Value.ContextRef(ctx.value.name, ctx.value.type);
}

array_value : Ast.ArrayValue = {
    '[' ']' => new Ast.Value.Array([]);
    '[' values:array_literal_values ']' => new Ast.Value.Array(values);
}

object_literal_value : Ast.ObjectValue = {
    '{' '}' => new Ast.Value.Object({});
    '{' values:object_literal_entry_list '}' => new Ast.Value.Object(values);
}

object_literal_entry_list : { [key : string] : Ast.Value } = {
    name:PARAM_NAME '=' value:value => ({ [name.value]: value });
    obj:object_literal_entry_list ',' name:PARAM_NAME '=' value:value => {
        obj[name.value] = value;
        return obj;
    };
}

constant_RecurrentTimeSpecification : Ast.Value = {
    'new' 'RecurrentTimeSpecification' '(' rules:recurrent_time_rule_list ')' =>
        new Ast.Value.RecurrentTimeSpecification(rules);
}

recurrent_time_rule_list : Ast.RecurrentTimeRule[] = {
    first:recurrent_time_rule => [first];

    head:recurrent_time_rule_list ',' tail:recurrent_time_rule => head.concat([tail]);
}

recurrent_time_rule : Ast.RecurrentTimeRule = {
    '{' list:recurrent_time_item_list '}' => {
        const obj : { [key : string] : unknown } = {};
        for (const item of list) {
            if (obj[item[0]])
                return $.error(`Duplicate recurrent time rule key ${item[0]}`);
            obj[item[0]] = item[1];
        }
        return new Ast.RecurrentTimeRule(obj as any);
    };
}

recurrent_time_item_list : Array<[string, any]> = {
    first:recurrent_time_item => [first];

    head:recurrent_time_item_list ',' tail:recurrent_time_item => head.concat([tail]);
}

recurrent_time_item : [string, any] = {
    'beginDate' '=' v:absolute_or_edge_date => ['beginDate', v.value];
    'endDate' '=' v:absolute_or_edge_date => ['endDate', v.value];

    'beginTime' '=' v:absolute_time => ['beginTime', v.value];
    'endTime' '=' v:absolute_time => ['endTime', v.value];

    'frequency' '=' v:literal_number => ['frequency', v];
    'interval' '=' v:constant_Measure => ['interval', v];

    'dayOfWeek' '=' v:ENUM => ['dayOfWeek', v.value];

    'subtract' '=' 'true' => ['subtract', true];
    'subtract' '=' 'false' => ['subtract', false];
}

constant_value : Ast.Value = {
    constant_Boolean;
    constant_String;
    constant_Measure;
    constant_Number;
    constant_Currency;
    constant_Location;
    constant_Date;
    constant_Time;
    constant_Entity__unknown;
    constant_Entity__tt__username;
    constant_Entity__tt__hashtag;
    constant_Entity__tt__phone_number;
    constant_Entity__tt__email_address;
    constant_Entity__tt__path_name;
    constant_Entity__tt__url;
    constant_Entity__tt__device;
    constant_Entity__tt__function;
    constant_Entity__tt__picture;
    constant_Enum;
    constant_RecurrentTimeSpecification;
    slot:SLOT => (slot.value === undefined ? new Ast.Value.Undefined(true) : slot.value);
}

array_literal_values : Ast.Value[] = {
    value => [value];
    array:array_literal_values ',' v:value => array.concat([v]);
}

constant_Boolean : Ast.BooleanValue = {
    'true' => new Ast.Value.Boolean(true);
    'false' => new Ast.Value.Boolean(false);
}

constant_String : Ast.StringValue = {
    '""' => new Ast.Value.String('');
    str:QUOTED_STRING => new Ast.Value.String(str.value);
    '"' str:word_list '"' => new Ast.Value.String(str);
}

word_list : string = {
    word:WORD => word.value;
    list:word_list word:WORD => list + ' ' + word.value;
}

literal_number : number = {
    num:NUMBER => num.value;
    num:LITERAL_INTEGER => num.value;
    '1' => 1;
    '0' => 0;
}

constant_Measure : Ast.MeasureValue = {
    num:literal_number unit:UNIT => new Ast.Value.Measure(num, unit.value);
    tok:MEASURE => new Ast.Value.Measure(tok.value.value, tok.value.unit);
    tok:DURATION => new Ast.Value.Measure(tok.value.value, tok.value.unit);
}

constant_Number : Ast.NumberValue = {
    num:literal_number => new Ast.Value.Number(num);
    '-' num:literal_number => new Ast.Value.Number(-num);
}

constant_Currency : Ast.CurrencyValue = {
    tok:CURRENCY => new Ast.Value.Currency(tok.value.value, tok.value.unit);
    'new' 'Currency' '(' num:literal_number ',' unit:UNIT ')' => new Ast.Value.Currency(num, unit.value);
    num:literal_number tok:CURRENCY_CODE => new Ast.Value.Currency(num, tok.value);
}
constant_Location : Ast.LocationValue = {
    'location:current_location' => new Ast.Value.Location(new Ast.Location.Relative('current_location'));
    'location:home' => new Ast.Value.Location(new Ast.Location.Relative('home'));
    'location:work' => new Ast.Value.Location(new Ast.Location.Relative('work'));
    loc:LOCATION => new Ast.Value.Location(new Ast.Location.Absolute(loc.value.latitude, loc.value.longitude, loc.value.display||null));
    'location:' '"' str:word_list '"' => new Ast.Value.Location(new Ast.Location.Unresolved(str));

    'new' 'Location' '(' lat:constant_Number ',' lon:constant_Number ',' display:constant_String ')' => {
        return new Ast.Value.Location(new Ast.Location.Absolute(lat.value, lon.value, display.value));
    };
    'new' 'Location' '(' lat:constant_Number ',' lon:constant_Number ')' => {
        return new Ast.Value.Location(new Ast.Location.Absolute(lat.value, lon.value, null));
    };
    'new' 'Location' '(' name:constant_String ')' => {
        return new Ast.Value.Location(new Ast.Location.Unresolved(name.value));
    };
}

// Note that while keeping digits in ranges [0-23],[0-59],[0-59] is not enforced
// here, it is enforced in tonn_converter, rendering it unnecessary to do so here
absolute_time : Ast.TimeValue = {
    time:TIME => new Ast.Value.Time(new Ast.Time.Absolute(time.value.hour, time.value.minute, time.value.second||0));
    time:LITERAL_TIME => {
        const tokens = time.value.split(':');
        return new Ast.Value.Time(new Ast.Time.Absolute(parseInt(tokens[0]), parseInt(tokens[1]), parseInt(tokens[2])));
    };
}

constant_Time : Ast.TimeValue = {
    absolute_time;

    'time:morning' => new Ast.Value.Time(new Ast.Time.Relative('morning'));
    'time:evening' => new Ast.Value.Time(new Ast.Time.Relative('evening'));
}

// start_of/end_of with less than 1h are not supported
// (they don't make sense)
constant_Date : Ast.DateValue = {
    'now' => new Ast.Value.Date(null);
    'new' 'Date' '(' ')' => new Ast.Value.Date(null);

    absolute_or_edge_date;
}

absolute_or_edge_date : Ast.DateValue = {
    'new' 'Date' '(' year:constant_Number ',' month:constant_Number ',' day:constant_Number ')' => {
        const d = new Date;
        d.setFullYear(year.value);
        d.setMonth(month.value-1);
        d.setDate(day.value);
        d.setHours(0);
        d.setMinutes(0);
        d.setSeconds(0);
        d.setMilliseconds(0);
        return new Ast.Value.Date(d);
    };
    'new' 'Date' '(' year:constant_Number ',' month:constant_Number ',' day:constant_Number ','
                     hours:constant_Number ',' minutes:constant_Number ',' seconds:constant_Number ')' => {
        const d = new Date;
        d.setFullYear(year.value);
        d.setMonth(month.value-1);
        d.setDate(day.value);
        d.setHours(hours.value);
        d.setMinutes(minutes.value);
        d.setSeconds(seconds.value);
        d.setMilliseconds(0);
        return new Ast.Value.Date(d);
    };
    'new' 'Date' '(' unix:constant_Number ')' => {
        const d = new Date;
        d.setTime(unix.value);
        return new Ast.Value.Date(d);
    };
    'new' 'Date' '(' '"' iso:word_list '"' ')' => {
        return new Ast.Value.Date(new Date(iso));
    };

    abs:DATE => new Ast.Value.Date(parseDate(abs.value));

    'new' 'Date' '(' year:constant_Number ',' ',' ',' ')' => {
        return new Ast.Value.Date(new Ast.DatePiece(year.value, null, null, null));
    };
    'new' 'Date' '(' ',' month:constant_Number ',' ',' ')' => {
        return new Ast.Value.Date(new Ast.DatePiece(null, month.value, null, null));
    };
    'new' 'Date' '(' ',' ',' day:constant_Number ',' ')' => {
        return new Ast.Value.Date(new Ast.DatePiece(null, null, day.value, null));
    };
    'new' 'Date' '(' year:constant_Number ',' month:constant_Number ',' ',' ')' => {
        return new Ast.Value.Date(new Ast.DatePiece(year.value, month.value, null, null));
    };
    'new' 'Date' '(' ',' month:constant_Number ',' day:constant_Number ',' ')' => {
        return new Ast.Value.Date(new Ast.DatePiece(null, month.value, day.value, null));
    };
    'new' 'Date' '(' ',' ',' day:constant_Number ',' time:constant_Time ')' => {
        return new Ast.Value.Date(new Ast.DatePiece(null, null, day.value, time));
    };
    'new' 'Date' '(' ',' month:constant_Number ',' day:constant_Number ',' time:constant_Time ')' => {
        return new Ast.Value.Date(new Ast.DatePiece(null, month.value, day.value, time));
    };
    'new' 'Date' '(' weekday:ENUM ')' => {
        const d = new Ast.WeekDayDate(weekday.value, null);
        return new Ast.Value.Date(d);
    };
    'new' 'Date' '(' weekday:ENUM ',' time:constant_Time ')' => {
        const d = new Ast.WeekDayDate(weekday.value, time);
        return new Ast.Value.Date(d);
    };

    'start_of' unit:UNIT => new Ast.Value.Date(new Ast.DateEdge('start_of', unit.value));
    'end_of' unit:UNIT => new Ast.Value.Date(new Ast.DateEdge('end_of', unit.value));
}

// luinet expands this into the various enums in the right
// place for a parameter (as the meaning of an enum changes according
// to the parameter anyway)
constant_Enum : Ast.EnumValue = venum:ENUM => new Ast.Value.Enum(venum.value);

constant_Entity__unknown : Ast.EntityValue = {
    entity:GENERIC_ENTITY => new Ast.Value.Entity(entity.value.value, entity.value.type, entity.value.display);
    '"' str:word_list '"' type:ENTITY_TYPE => {
        if (type.value === 'tt:hashtag' || type.value === 'tt:username')
            return new Ast.Value.Entity(str, type.value, null);
        else
            return new Ast.Value.Entity(null, type.value, str);
    };
}

constant_Entity__tt__username      : Ast.EntityValue = entity:USERNAME      => new Ast.Value.Entity(entity.value, 'tt:username', null);
constant_Entity__tt__hashtag       : Ast.EntityValue = entity:HASHTAG       => new Ast.Value.Entity(entity.value, 'tt:hashtag', null);
constant_Entity__tt__url           : Ast.EntityValue = entity:URL           => new Ast.Value.Entity(entity.value, 'tt:url', null);
constant_Entity__tt__phone_number  : Ast.EntityValue = entity:PHONE_NUMBER  => new Ast.Value.Entity(entity.value, 'tt:phone_number', null);
constant_Entity__tt__email_address : Ast.EntityValue = entity:EMAIL_ADDRESS => new Ast.Value.Entity(entity.value, 'tt:email_address', null);
constant_Entity__tt__path_name     : Ast.EntityValue = entity:PATH_NAME     => new Ast.Value.Entity(entity.value, 'tt:path_name', null);
constant_Entity__tt__device        : Ast.EntityValue = entity:DEVICE        => new Ast.Value.Entity(entity.value, 'tt:device', null);
constant_Entity__tt__function      : Ast.EntityValue = entity:FUNCTION      => new Ast.Value.Entity(entity.value.kind + ':' + entity.value.channel, 'tt:function', null);
constant_Entity__tt__picture       : Ast.EntityValue = entity:PICTURE       => new Ast.Value.Entity(entity.value, 'tt:picture', null);<|MERGE_RESOLUTION|>--- conflicted
+++ resolved
@@ -156,33 +156,19 @@
     '[' list:dialogue_result_list_nonempty ']' => list;
 }
 
-<<<<<<< HEAD
 dialogue_result_list_nonempty : Ast.DialogueHistoryResultItem[] = {
     value:object_literal_value => [new Ast.DialogueHistoryResultItem($.location, value.value)];
-    list:dialogue_result_list ',' value:object_literal_value => {
-=======
-dialogue_result_list_nonempty = {
-    value:object_literal_value => [new Ast.DialogueHistoryResultItem(null, value.value)];
     list:dialogue_result_list_nonempty ',' value:object_literal_value => {
->>>>>>> a3eb276c
         list.push(new Ast.DialogueHistoryResultItem(null, value.value));
         return list;
     };
 }
 
-<<<<<<< HEAD
 program : Ast.Program = {
+    assignment => new Ast.Program($.location, [], [], [assignment]);
     rule:rule => new Ast.Program($.location, [], [], [rule]);
     'executor' '=' user:value ':' rule =>
         new Ast.Program(null, [], [], [rule], { impl: { executor: user } });
-=======
-program = {
-    assignment => new Ast.Program(null, [], [], [assignment], null);
-    rule:rule => new Ast.Program(null, [], [], [rule], null);
-    'executor' '=' user:value ':' rule => {
-        return new Ast.Program(null, [], [], [rule], user);
-    };
->>>>>>> a3eb276c
 }
 
 policy : Ast.PermissionRule = {
@@ -213,21 +199,10 @@
     fn:FUNCTION 'filter' filter => new Ast.PermissionFunction.Specified($.location, fn.value.kind, fn.value.channel, filter, null);
 }
 
-<<<<<<< HEAD
 rule : Ast.ExpressionStatement = {
     stream '=>' action => new Ast.Rule($.location, stream, [action]).toExpression();
     'now' '=>' table '=>' action => new Ast.Command($.location, table, [action]).toExpression();
     'now' '=>' action => new Ast.Command($.location, null, [action]).toExpression();
-=======
-assignment = {
-    'let' name:PARAM_NAME '=' '(' table ')' => new Ast.Statement.Assignment(null, name.value, table);
-}
-
-rule = {
-    stream '=>' action => new Ast.Statement.Rule(null, stream, [action]);
-    'now' '=>' table '=>' action => new Ast.Statement.Command(null, table, [action]);
-    'now' '=>' action => new Ast.Statement.Command(null, null, [action]);
->>>>>>> a3eb276c
 
     rule 'on' pp:param_passing => {
         rule = rule.clone();
@@ -236,6 +211,10 @@
         action.invocation.in_params.push(pp);
         return rule;
     };
+}
+
+assignment : Ast.Assignment = {
+    'let' name:PARAM_NAME '=' '(' table ')' => new Ast.Assignment($.location, name.value, table.toExpression([]));
 }
 
 aggr_op : ('min'|'max'|'sum'|'avg') = {
