--- conflicted
+++ resolved
@@ -1347,8 +1347,6 @@
 
 now => [date] of @org.thingpedia.builtin.thingengine.builtin.get_date() => notify;
 
-<<<<<<< HEAD
-
 ====
 
 // categories for canonical:
@@ -1438,7 +1436,7 @@
     #_[canonical='foo']
     #_[confirmation='bar'];
 }
-=======
+
 ====
 
 // result references
@@ -1483,5 +1481,4 @@
 
 // ** typecheck: expect TypeError **
 // wrong type
-now => @com.twitter.post(status=__const_NUMBER_0);
->>>>>>> 28bdd9be
+now => @com.twitter.post(status=__const_NUMBER_0);