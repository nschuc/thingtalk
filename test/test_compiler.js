--- conflicted
+++ resolved
@@ -5508,21 +5508,6 @@
   } catch(_exc_) {
     __env.reportError("Failed to invoke query", _exc_);
   }`]],
-<<<<<<< HEAD
-    
-    //70 Test screen selection as a context
-    [`now => @com.twitter.post(status=$context.selection: String);`,
-    [`"use strict";
-  let _t_0;
-  let _t_1;
-  try {
-    _t_0 = {};
-    _t_1 = await __env.loadContext("selection", "String");
-    _t_0.status = _t_1;
-    await __env.invokeAction("com.twitter", { }, "post", _t_0);
-  } catch(_exc_) {
-    __env.reportError("Failed to invoke action", _exc_);
-=======
 
     //70
     [`timer(base=makeDate(), interval=1h, frequency=3) => notify;`,
@@ -5551,8 +5536,21 @@
     }
   } catch(_exc_) {
     __env.reportError("Failed to invoke timer", _exc_);
->>>>>>> 97a34ff0
-  }`]]
+  }`]],
+
+    //71 Test screen selection as a context
+    [`now => @com.twitter.post(status=$context.selection: String);`,
+    [`"use strict";
+  let _t_0;
+  let _t_1;
+  try {
+    _t_0 = {};
+    _t_1 = await __env.loadContext("selection", "String");
+    _t_0.status = _t_1;
+    await __env.invokeAction("com.twitter", { }, "post", _t_0);
+  } catch(_exc_) {
+    __env.reportError("Failed to invoke action", _exc_);
+  }`]],
 ];
 
 // eslint-disable-next-line prefer-arrow-callback
