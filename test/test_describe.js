--- conflicted
+++ resolved
@@ -283,8 +283,6 @@
     [`bookkeeping(choice(0));`,
     'choice number 1', ''],
 
-    [`now => @org.wikidata.person(), contains(P1449, 'boogie') => notify;`,
-    'get wikidata human if the nickname contain “boogie” and then notify you', 'Wikidata ⇒ Notification'],
     [`now => result(@com.thecatapi.get) => notify;`,
     'get the last cat picture and then notify you', 'Thecatapi ⇒ Notification'],
     [`now => result(@com.thecatapi.get[1]) => notify;`,
@@ -295,14 +293,10 @@
     'get the 2-th last cat picture and then notify you', 'Thecatapi ⇒ Notification'],
     [`now => @com.spotify.get_currently_playing() => @com.spotify.add_songs_to_playlist(songs=[song]);`,
     'get the currently playing track and then add the songs the song to the playlist ____', 'Spotify ⇒ Spotify'],
-
-<<<<<<< HEAD
+    [`attimer(time=$?) => @com.twitter.post();`,
+    `tweet ____ every day at ____`, 'Twitter'],
     [`now => @com.twitter.post(status = $context.selection : String);`,
     `tweet the selection on the screen`, `Twitter`],
-=======
-    [`attimer(time=$?) => @com.twitter.post();`,
-    `tweet ____ every day at ____`, 'Twitter']
->>>>>>> 025a52b4
 ];
 
 const gettext = {
